--- conflicted
+++ resolved
@@ -6,11 +6,8 @@
 from .commands.collect import main as collect_command
 from .commands.consolidate_sessions import list_sessions, clean_sessions
 from .commands.consolidate_parallel import main as consolidate_parallel_command
-<<<<<<< HEAD
 from .commands.quality import main as quality_command
-=======
 from .commands.download import main as download_command
->>>>>>> fbafd12c
 
 
 app = typer.Typer(
