"""Main CLI entry point for compute-forecast."""

import typer
from typing import Optional
from .. import __version__
from .commands.collect import main as collect_command
<<<<<<< HEAD
from .commands.consolidate import main as consolidate_command
from .commands.consolidate_sessions import list_sessions, clean_sessions
from .commands.consolidate_parallel import main as consolidate_parallel_command
=======
>>>>>>> ad268a65

app = typer.Typer(
    name="compute-forecast",
    help="Compute Forecast - ML Research Computational Requirements Analysis. "
    "A tool for collecting and analyzing computational requirements from ML research papers "
    "to project future infrastructure needs.",
    add_completion=False,
)

<<<<<<< HEAD
# Register the commands
=======
# Register the collect command
>>>>>>> ad268a65
app.command(name="collect")(collect_command)
app.command(name="consolidate")(consolidate_parallel_command)  # Use parallel version
app.command(name="consolidate-sequential")(consolidate_command)  # Keep old version as sequential

# Create a subcommand group for consolidation sessions
consolidate_sessions_app = typer.Typer(help="Manage consolidation sessions")
consolidate_sessions_app.command(name="list")(list_sessions)
consolidate_sessions_app.command(name="clean")(clean_sessions)
app.add_typer(consolidate_sessions_app, name="consolidate-sessions")


def version_callback(value: bool):
    """Show version and exit."""
    if value:
        typer.echo(f"compute-forecast {__version__}")
        raise typer.Exit()


@app.callback()
def callback(
    version: Optional[bool] = typer.Option(
        None,
        "--version",
        "-v",
        callback=version_callback,
        help="Show version and exit.",
        is_eager=True,
    ),
):
    """
    Compute Forecast - ML Research Computational Requirements Analysis

    A comprehensive tool for collecting and analyzing computational requirements
    from ML research papers to project future infrastructure needs.
    """
    pass


def main():
    """Main entry point."""
    app()<|MERGE_RESOLUTION|>--- conflicted
+++ resolved
@@ -4,12 +4,10 @@
 from typing import Optional
 from .. import __version__
 from .commands.collect import main as collect_command
-<<<<<<< HEAD
 from .commands.consolidate import main as consolidate_command
 from .commands.consolidate_sessions import list_sessions, clean_sessions
 from .commands.consolidate_parallel import main as consolidate_parallel_command
-=======
->>>>>>> ad268a65
+
 
 app = typer.Typer(
     name="compute-forecast",
@@ -19,11 +17,7 @@
     add_completion=False,
 )
 
-<<<<<<< HEAD
 # Register the commands
-=======
-# Register the collect command
->>>>>>> ad268a65
 app.command(name="collect")(collect_command)
 app.command(name="consolidate")(consolidate_parallel_command)  # Use parallel version
 app.command(name="consolidate-sequential")(consolidate_command)  # Keep old version as sequential
