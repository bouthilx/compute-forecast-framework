#!/usr/bin/env python3
"""
Example script for scraping papers from ACL Anthology

This script demonstrates how to use the ACLAnthologyScraper to collect
papers from a specific ACL conference year.

Usage:
    python scrape_acl_papers.py [year] [--limit N] [--display N]

Examples:
    python scrape_acl_papers.py 2023                    # Scrape all papers from 2023
    python scrape_acl_papers.py 2023 --limit 50         # Scrape only first 50 papers from 2023
    python scrape_acl_papers.py 2023 --limit 100 --display 10  # Scrape 100, display 10
    python scrape_acl_papers.py                         # Uses current year - 1, scrape all
"""

import sys
import json
import argparse
from datetime import datetime
from pathlib import Path

# Add parent directory to path for imports
sys.path.insert(0, str(Path(__file__).parent.parent))

from compute_forecast.data.sources.scrapers.conference_scrapers.acl_anthology_scraper import (
    ACLAnthologyScraper,
)
from compute_forecast.data.sources.scrapers import ScrapingConfig


def scrape_limited_papers(scraper, venue: str, year: int, max_papers: int):
    """
    Scrape papers with early stopping when limit is reached

    Args:
        scraper: ACL Anthology scraper instance
        venue: Venue name (e.g., "ACL")
        year: Year to scrape
        max_papers: Maximum number of papers to collect

    Returns:
        List of papers or None if failed
    """
    try:
        # Get the event URL and try to extract volume URLs
        event_url = scraper.get_proceedings_url(venue, year)
        event_response = scraper._make_request(event_url)
        volume_urls = scraper._extract_volume_urls(event_response.text, venue, year)

        collected_papers = []

        if volume_urls:
            # Scrape volumes one by one until we reach the limit
            for vol_name, vol_url in volume_urls.items():
                if len(collected_papers) >= max_papers:
                    break

                try:
                    print(
                        f"   📖 Scraping {vol_name} volume... ({len(collected_papers)}/{max_papers} papers)"
                    )
                    vol_papers = scraper._scrape_volume_page(vol_url, venue, year)

                    # Add papers until we reach the limit
                    remaining = max_papers - len(collected_papers)
                    collected_papers.extend(vol_papers[:remaining])

                    if len(collected_papers) >= max_papers:
                        print(f"   ✅ Reached limit of {max_papers} papers")
                        break

                except Exception as e:
                    print(f"   ⚠️  Failed to scrape {vol_name}: {e}")
                    continue
        else:
            # Fallback: try direct volume URLs and stop when limit reached
            print("   📖 Trying direct volume URLs...")
            vol_papers = scraper._try_direct_volume_urls(venue, year)
            collected_papers = vol_papers[:max_papers]

        return collected_papers[:max_papers]  # Ensure we don't exceed limit

    except Exception as e:
        print(f"   ❌ Error during limited scraping: {e}")
        return None


def scrape_acl_papers(year: int, max_papers: int = None, display_limit: int = 10):
    """
    Scrape papers from ACL for a given year

    Args:
        year: The year to scrape papers from
        max_papers: Maximum number of papers to scrape (None for all)
        display_limit: Maximum number of papers to display in terminal (default: 10)
    """
    print("🔍 Initializing ACL Anthology scraper...")
<<<<<<< HEAD
    
=======

>>>>>>> ad268a65
    # Configure scraper with reasonable rate limiting
    config = ScrapingConfig(
        rate_limit_delay=1.0,  # 1 second between requests
        max_retries=3,
        timeout=30,
    )

    scraper = ACLAnthologyScraper(config)

    # Check if the year is available
    print("📅 Checking available years for ACL...")
    available_years = scraper.get_available_years("ACL")

    if available_years and year not in available_years:
        print(
            f"⚠️  Warning: Year {year} might not be available. Available years: {available_years[:5]}..."
        )

    # Scrape papers
    if max_papers:
        print(f"\n📚 Scraping up to {max_papers} papers from ACL {year}...")
        papers = scrape_limited_papers(scraper, "ACL", year, max_papers)
        if papers is None:
            print("❌ Failed to scrape papers")
            return
        print(f"✅ Successfully scraped {len(papers)} papers from ACL {year}")
    else:
        print(f"\n📚 Scraping all papers from ACL {year}...")
        result = scraper.scrape_venue_year("ACL", year)

        if not result.success:
            print(f"❌ Failed to scrape papers: {result.errors}")
            return

        papers = result.metadata.get("papers", [])
        if not papers:
            print("⚠️  No papers found in results")
            return
        print(f"✅ Successfully scraped {len(papers)} papers from ACL {year}")

    print(f"\n📄 Showing first {min(display_limit, len(papers))} papers:\n")

    for i, paper in enumerate(papers[:display_limit], 1):
        print(f"{i}. {paper.title}")
        print(f"   Authors: {', '.join(paper.authors[:3])}")
        if len(paper.authors) > 3:
            print(f"            ... and {len(paper.authors) - 3} more")
        print(f"   Paper ID: {paper.paper_id}")
        print(f"   Source URL: {paper.source_url}")
        if paper.pdf_urls:
            print(f"   PDF URL: {paper.pdf_urls[0]}")
        else:
            print("   PDF URL: ❌ Not found")
        print(f"   Metadata completeness: {paper.metadata_completeness:.0%}")
        print()

    # Save results to file
    output_file = f"acl_{year}_papers.json"
    print(f"💾 Saving all {len(papers)} papers to {output_file}...")

    # Convert papers to serializable format
    papers_data = []
    for paper in papers:
        papers_data.append(
            {
                "title": paper.title,
                "authors": paper.authors,
                "paper_id": paper.paper_id,
                "venue": paper.venue,
                "year": paper.year,
                "pdf_urls": paper.pdf_urls,
                "source_url": paper.source_url,
                "metadata_completeness": paper.metadata_completeness,
                "extraction_confidence": paper.extraction_confidence,
            }
        )

    with open(output_file, "w", encoding="utf-8") as f:
        json.dump(
            {
                "venue": "ACL",
                "year": year,
                "total_papers": len(papers_data),
                "scraped_at": datetime.now().isoformat(),
                "papers": papers_data,
            },
            f,
            indent=2,
            ensure_ascii=False,
        )

    print(f"✅ Results saved to {output_file}")

    # Show statistics
    print("\n📊 Statistics:")
    print(f"   Total papers: {len(papers)}")

    papers_with_pdf = sum(1 for p in papers if p.pdf_urls)
    print(
        f"   Papers with PDF: {papers_with_pdf} ({papers_with_pdf / len(papers) * 100:.1f}%)"
    )

    avg_completeness = sum(p.metadata_completeness for p in papers) / len(papers)
    print(f"   Average metadata completeness: {avg_completeness:.0%}")

    papers_with_authors = sum(1 for p in papers if p.authors)
    print(
        f"   Papers with authors: {papers_with_authors} ({papers_with_authors / len(papers) * 100:.1f}%)"
    )


def main():
    """Main entry point with argument parsing"""
    parser = argparse.ArgumentParser(
        description="Scrape papers from ACL Anthology",
        formatter_class=argparse.RawDescriptionHelpFormatter,
        epilog="""
Examples:
  python scrape_acl_papers.py 2023                    # Scrape all papers from 2023
  python scrape_acl_papers.py 2023 --limit 50         # Scrape only first 50 papers
  python scrape_acl_papers.py 2023 --limit 100 --display 10  # Scrape 100, display 10
  python scrape_acl_papers.py                         # Use previous year, scrape all
        """,
    )

    parser.add_argument(
        "year",
        type=int,
        nargs="?",
        default=datetime.now().year - 1,
        help="Year to scrape papers from (default: previous year)",
    )

    parser.add_argument(
        "--limit",
        type=int,
        metavar="N",
        help="Maximum number of papers to scrape (default: all papers)",
    )

    parser.add_argument(
        "--display",
        type=int,
        default=10,
        metavar="N",
        help="Maximum number of papers to display in terminal (default: 10)",
    )

    args = parser.parse_args()

    # Validate year
    current_year = datetime.now().year
    if args.year < 1979 or args.year > current_year:
        print(
            f"❌ Invalid year: {args.year}. ACL started in 1979 and we're in {current_year}"
        )
        sys.exit(1)

    # Validate limits
    if args.limit is not None and args.limit <= 0:
        print(f"❌ Invalid limit: {args.limit}. Must be positive.")
        sys.exit(1)

    if args.display <= 0:
        print(f"❌ Invalid display limit: {args.display}. Must be positive.")
        sys.exit(1)

    if args.year == datetime.now().year - 1:
        print(f"ℹ️  No year specified, using {args.year}")

    try:
        scrape_acl_papers(args.year, args.limit, args.display)
    except KeyboardInterrupt:
        print("\n⚠️  Scraping interrupted by user")
        sys.exit(0)
    except Exception as e:
        print(f"❌ Error: {e}")
        sys.exit(1)


if __name__ == "__main__":
    main()<|MERGE_RESOLUTION|>--- conflicted
+++ resolved
@@ -97,11 +97,7 @@
         display_limit: Maximum number of papers to display in terminal (default: 10)
     """
     print("🔍 Initializing ACL Anthology scraper...")
-<<<<<<< HEAD
-    
-=======
-
->>>>>>> ad268a65
+
     # Configure scraper with reasonable rate limiting
     config = ScrapingConfig(
         rate_limit_delay=1.0,  # 1 second between requests
